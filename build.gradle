--- conflicted
+++ resolved
@@ -62,13 +62,9 @@
     testImplementation 'org.springframework.boot:spring-boot-starter-test'
     testImplementation 'org.springframework.security:spring-security-test'
     testImplementation 'com.h2database:h2:2.3.230'
-<<<<<<< HEAD
-    testImplementation group: 'com.codeborne', name: 'selenide', version: '7.3.3'
+    testImplementation group: 'com.codeborne', name: 'selenide', version: '7.4.0'
     testImplementation group: 'io.github.bonigarcia', name: 'webdrivermanager', version: '5.9.2'
-=======
-    testImplementation group: 'com.codeborne', name: 'selenide', version: '7.4.0'
-    testImplementation group: 'io.github.bonigarcia', name: 'webdrivermanager', version: '5.9.1'
->>>>>>> 75b9ee7f
+
 }
 
 test {
