plugins {
    id 'org.springframework.boot' version '3.5.4'
    id 'io.spring.dependency-management' version '1.1.7'
    id 'com.github.ben-manes.versions' version '0.52.0'
    id 'java-library'
    id 'maven-publish'
    id 'signing'
    id 'com.vanniktech.maven.publish' version '0.34.0'
    id 'net.researchgate.release' version '3.1.0'
}

import com.vanniktech.maven.publish.JavaLibrary
import com.vanniktech.maven.publish.JavadocJar

group = 'com.digitalsanctuary.springuser'
// version = '3.0.0-SNAPSHOT'
description = 'Spring User Framework'

ext {
    springBootVersion = '3.5.4'
    lombokVersion = '1.18.38'
}

java {
    toolchain {
        languageVersion = JavaLanguageVersion.of(17)
    }
}

repositories {
	mavenCentral()
}

dependencies {
    // Spring Boot starters
    compileOnly 'org.springframework.boot:spring-boot-starter-actuator'
    compileOnly 'org.springframework.boot:spring-boot-starter-data-jpa'
    compileOnly 'org.springframework.boot:spring-boot-starter-jdbc'
    compileOnly 'org.springframework.boot:spring-boot-starter-mail'
    compileOnly 'org.springframework.boot:spring-boot-starter-oauth2-client'
    compileOnly 'org.springframework.boot:spring-boot-starter-security'
    compileOnly 'org.springframework.boot:spring-boot-starter-thymeleaf'
    compileOnly "org.springframework.boot:spring-boot-starter-web:$springBootVersion"
    compileOnly 'org.thymeleaf.extras:thymeleaf-extras-springsecurity6:3.1.3.RELEASE'
    compileOnly 'nz.net.ultraq.thymeleaf:thymeleaf-layout-dialect:3.4.0'

    // Other dependencies
    runtimeOnly 'org.springframework.boot:spring-boot-devtools'
    runtimeOnly 'org.mariadb.jdbc:mariadb-java-client:3.5.4'
    runtimeOnly 'org.postgresql:postgresql'
    implementation 'org.passay:passay:1.6.6'
    implementation 'com.google.guava:guava:33.4.8-jre'
    compileOnly 'org.springframework.boot:spring-boot-starter-actuator'
    compileOnly 'jakarta.validation:jakarta.validation-api:3.1.1'

    // Lombok dependencies
    compileOnly "org.projectlombok:lombok:$lombokVersion"
    annotationProcessor "org.springframework.boot:spring-boot-configuration-processor:$springBootVersion"
    annotationProcessor "org.projectlombok:lombok:$lombokVersion"

    // Lombok dependencies for test classes
    testCompileOnly "org.projectlombok:lombok:$lombokVersion"
    testAnnotationProcessor "org.projectlombok:lombok:$lombokVersion"

     // Test dependencies
    testImplementation "org.springframework.boot:spring-boot-starter-test:$springBootVersion"
    testImplementation "org.springframework.boot:spring-boot-starter-web:$springBootVersion"
    testImplementation 'org.springframework.boot:spring-boot-starter-data-jpa'
    testImplementation 'org.springframework.boot:spring-boot-starter-mail'
    testImplementation 'org.springframework.boot:spring-boot-starter-oauth2-client'
    testImplementation 'org.springframework.boot:spring-boot-starter-security'
    testImplementation 'org.springframework.boot:spring-boot-starter-thymeleaf'
    testImplementation 'org.springframework.security:spring-security-test'
    testImplementation 'com.h2database:h2:2.3.232'
    
    // Additional test dependencies for improved testing
    testImplementation 'org.testcontainers:testcontainers:1.21.3'
    testImplementation 'org.testcontainers:mariadb:1.21.3'
    testImplementation 'com.github.tomakehurst:wiremock:3.0.1'
    testImplementation 'com.tngtech.archunit:archunit-junit5:1.2.0'
<<<<<<< HEAD
    testImplementation 'org.assertj:assertj-core:3.24.2'
    testImplementation 'io.rest-assured:rest-assured:5.5.5'
=======
    testImplementation 'org.assertj:assertj-core:3.27.3'
    testImplementation 'io.rest-assured:rest-assured:5.3.2'
>>>>>>> 82931dc4
    testImplementation 'com.icegreen:greenmail:2.0.0'
    testImplementation 'org.awaitility:awaitility:4.2.0'
}

tasks.named('bootJar') {
    enabled = false
}

test {
	useJUnitPlatform()
	// Enable parallel execution for faster test runs
	systemProperty 'junit.jupiter.execution.parallel.enabled', 'true'
	systemProperty 'junit.jupiter.execution.parallel.mode.default', 'concurrent'
	systemProperty 'junit.jupiter.execution.parallel.mode.classes.default', 'concurrent'
	// Use available CPU cores - 1 for parallel execution
	systemProperty 'junit.jupiter.execution.parallel.config.strategy', 'dynamic'
	maxParallelForks = Runtime.runtime.availableProcessors().intdiv(2) ?: 1
	  testLogging {
        events "PASSED", "FAILED", "SKIPPED"
        exceptionFormat "full"
        showStandardStreams true
    }
}

tasks.named('jar') {
    enabled = true
    archiveBaseName.set('ds-spring-ai-client')
    archiveClassifier.set('')
}

def registerJdkTestTask(name, jdkVersion) {
    tasks.register(name, Test) {
        javaLauncher.set(javaToolchains.launcherFor {
            languageVersion = JavaLanguageVersion.of(jdkVersion)
        })
        testClassesDirs = sourceSets.test.output.classesDirs
        classpath = sourceSets.test.runtimeClasspath
        useJUnitPlatform()
        // Enable parallel execution for JDK-specific tests
        systemProperty 'junit.jupiter.execution.parallel.enabled', 'true'
        systemProperty 'junit.jupiter.execution.parallel.mode.default', 'concurrent'
        systemProperty 'junit.jupiter.execution.parallel.mode.classes.default', 'concurrent'
        systemProperty 'junit.jupiter.execution.parallel.config.strategy', 'dynamic'
        maxParallelForks = Runtime.runtime.availableProcessors().intdiv(2) ?: 1
        testLogging {
            events "PASSED", "FAILED", "SKIPPED"
        }
        doFirst {
            println("Running tests with JDK $jdkVersion")
        }
    }
}

registerJdkTestTask('testJdk17', 17)
registerJdkTestTask('testJdk21', 21)


// Task that runs both test tasks
tasks.register('testAll') {
    dependsOn(tasks.named('testJdk17'), tasks.named('testJdk21'))
    doFirst {
        println("Running tests with both JDK 17 and JDK 21")
    }
}

// Make the default 'test' task depend on 'testAll'
tasks.test {
    dependsOn(tasks.named('testAll'))
       doFirst {
        println("Delegating to 'testAll'")
    }
    // Prevent the default test behavior
    testClassesDirs = files()
    classpath = files()
}


// Maven Central Publishing Tasks
mavenPublishing {
  configure(new JavaLibrary(new JavadocJar.Javadoc(), true))
  // publishToMavenCentral() is now configured via gradle.properties
  signAllPublications()
  coordinates("com.digitalsanctuary", "ds-spring-user-framework", project.version)

  pom {
    name = "DS Spring User Framework"
    description = "Simple SpringBoot User Library built on top of Spring Security."
    inceptionYear = "2024"
    url = "https://github.com/devondragon/SpringUserFramework"
    licenses {
      license {
        name = "The Apache License, Version 2.0"
        url = "http://www.apache.org/licenses/LICENSE-2.0.txt"
        distribution = "http://www.apache.org/licenses/LICENSE-2.0.txt"
      }
    }
    developers {
      developer {
        id = "devondragon"
        name = "Devon Hillard"
        url = "https://github.com/devondragon/"
      }
    }
    scm {
      url = "https://github.com/devondragon/SpringUserFramework"
      connection = "scm:git:git@github.com:devondragon/SpringUserFramework.git"
      developerConnection = "scm:git:ssh://git@github.com:devondragon/SpringUserFramework.git"
    }
  }
}

tasks.named("publishMavenPublicationToMavenCentralRepository") {
    dependsOn("signMavenPublication")
}

publishing {
    repositories {
        maven {
            name = 'reposiliteRepository'
            url = uri('https://reposilite.tr0n.io/private')
            credentials(PasswordCredentials)
            authentication {
                 basic(BasicAuthentication)
            }
        }
        // more repositories can go here
    }
}

// Maven Publishing Aliases

tasks.register("publishReposilite") {
    dependsOn("publishMavenPublicationToReposiliteRepository")
}

tasks.register("publishMavenCentral") {
    dependsOn("publishAndReleaseToMavenCentral")
}

tasks.register("publishLocal") {
    dependsOn("publishToMavenLocal")
}

task generateAIChangelog(type: Exec) {
    def newVersion = project.version
    commandLine 'mise', 'x', '--', 'python', 'generate_changelog.py', newVersion
}

release {
    beforeReleaseBuild.dependsOn generateAIChangelog
    // afterReleaseBuild.dependsOn publishReposilite
    afterReleaseBuild.dependsOn publishMavenCentral
}<|MERGE_RESOLUTION|>--- conflicted
+++ resolved
@@ -78,13 +78,8 @@
     testImplementation 'org.testcontainers:mariadb:1.21.3'
     testImplementation 'com.github.tomakehurst:wiremock:3.0.1'
     testImplementation 'com.tngtech.archunit:archunit-junit5:1.2.0'
-<<<<<<< HEAD
-    testImplementation 'org.assertj:assertj-core:3.24.2'
+    testImplementation 'org.assertj:assertj-core:3.27.3'
     testImplementation 'io.rest-assured:rest-assured:5.5.5'
-=======
-    testImplementation 'org.assertj:assertj-core:3.27.3'
-    testImplementation 'io.rest-assured:rest-assured:5.3.2'
->>>>>>> 82931dc4
     testImplementation 'com.icegreen:greenmail:2.0.0'
     testImplementation 'org.awaitility:awaitility:4.2.0'
 }
