plugins {
<<<<<<< HEAD
    id 'org.springframework.boot' version '3.4.1'
    id 'io.spring.dependency-management' version '1.1.7'
    id 'com.github.ben-manes.versions' version '0.51.0'
    id 'java-library'
    id 'maven-publish'
    id 'signing'
    id 'com.vanniktech.maven.publish' version '0.30.0'
    id 'net.researchgate.release' version '3.1.0'
=======
  id 'java'
  id 'org.springframework.boot' version '3.3.5'
  id 'io.spring.dependency-management' version '1.1.7'
  id "com.github.ben-manes.versions" version "0.51.0"

>>>>>>> e170fc3e
}

import com.vanniktech.maven.publish.SonatypeHost
import com.vanniktech.maven.publish.JavaLibrary
import com.vanniktech.maven.publish.JavadocJar

group = 'com.digitalsanctuary.springuser'
// version = '3.0.0-SNAPSHOT'
description = 'Spring User Framework'

ext {
    springBootVersion = '3.4.1'
    lombokVersion = '1.18.36'
}

java {
    toolchain {
        languageVersion = JavaLanguageVersion.of(17)
    }
}

repositories {
	mavenCentral()
}

dependencies {
    // Spring Boot starters
<<<<<<< HEAD
    compileOnly 'org.springframework.boot:spring-boot-starter-actuator'
    compileOnly 'org.springframework.boot:spring-boot-starter-data-jpa'
    compileOnly 'org.springframework.boot:spring-boot-starter-jdbc'
    compileOnly 'org.springframework.boot:spring-boot-starter-mail'
    compileOnly 'org.springframework.boot:spring-boot-starter-oauth2-client'
    compileOnly 'org.springframework.boot:spring-boot-starter-security'
    compileOnly 'org.springframework.boot:spring-boot-starter-thymeleaf'
    compileOnly "org.springframework.boot:spring-boot-starter-web:$springBootVersion"
    compileOnly 'org.thymeleaf.extras:thymeleaf-extras-springsecurity6:3.1.3.RELEASE'
    compileOnly 'nz.net.ultraq.thymeleaf:thymeleaf-layout-dialect:3.3.0'

    // Other dependencies
    runtimeOnly 'org.springframework.boot:spring-boot-devtools'
=======
    implementation 'org.springframework.boot:spring-boot-starter-actuator'
    implementation 'org.springframework.boot:spring-boot-starter-data-jpa'
    implementation 'org.springframework.boot:spring-boot-starter-jdbc'
    implementation 'org.springframework.boot:spring-boot-starter-mail'
    implementation 'org.springframework.boot:spring-boot-starter-oauth2-client'
    implementation 'org.springframework.boot:spring-boot-starter-security'
    implementation 'org.springframework.boot:spring-boot-starter-thymeleaf'
    implementation 'org.springframework.boot:spring-boot-starter-web'
    implementation 'org.thymeleaf.extras:thymeleaf-extras-springsecurity6:3.1.3.RELEASE'
    implementation 'nz.net.ultraq.thymeleaf:thymeleaf-layout-dialect:3.3.0'


    // Other dependencies
    runtimeOnly 'org.springframework.boot:spring-boot-devtools'
    // runtimeOnly 'io.micrometer:micrometer-registry-new-relic'
>>>>>>> e170fc3e
    runtimeOnly 'org.mariadb.jdbc:mariadb-java-client:3.5.1'
    runtimeOnly 'org.postgresql:postgresql'
    implementation 'org.passay:passay:1.6.6'
    implementation 'com.google.guava:guava:33.4.0-jre'
<<<<<<< HEAD
    compileOnly 'org.springframework.boot:spring-boot-starter-actuator'
    compileOnly 'jakarta.validation:jakarta.validation-api:3.1.0'

    // Lombok dependencies
    compileOnly "org.projectlombok:lombok:$lombokVersion"
    annotationProcessor "org.springframework.boot:spring-boot-configuration-processor:$springBootVersion"
    annotationProcessor "org.projectlombok:lombok:$lombokVersion"
=======
    implementation 'org.springframework.boot:spring-boot-starter-actuator'
>>>>>>> e170fc3e

    // Lombok dependencies for test classes
    testCompileOnly "org.projectlombok:lombok:$lombokVersion"
    testAnnotationProcessor "org.projectlombok:lombok:$lombokVersion"

     // Test dependencies
    testImplementation "org.springframework.boot:spring-boot-starter-test:$springBootVersion"
    testImplementation "org.springframework.boot:spring-boot-starter-web:$springBootVersion"
    testImplementation 'org.springframework.boot:spring-boot-starter-data-jpa'
    testImplementation 'org.springframework.security:spring-security-test'
    testImplementation 'com.h2database:h2:2.3.232'
<<<<<<< HEAD
}
=======
    testImplementation group: 'com.codeborne', name: 'selenide', version: '7.7.0'
    testImplementation group: 'io.github.bonigarcia', name: 'webdrivermanager', version: '5.9.2'
>>>>>>> e170fc3e

tasks.named('bootJar') {
    enabled = false
}

test {
	useJUnitPlatform()
	  testLogging {
        events "PASSED", "FAILED", "SKIPPED"
    }
}

tasks.named('jar') {
    enabled = true
    archiveBaseName.set('ds-spring-ai-client')
    archiveClassifier.set('')
}

def registerJdkTestTask(name, jdkVersion) {
    tasks.register(name, Test) {
        javaLauncher.set(javaToolchains.launcherFor {
            languageVersion = JavaLanguageVersion.of(jdkVersion)
        })
        testClassesDirs = sourceSets.test.output.classesDirs
        classpath = sourceSets.test.runtimeClasspath
        useJUnitPlatform()
        testLogging {
            events "PASSED", "FAILED", "SKIPPED"
        }
        doFirst {
            println("Running tests with JDK $jdkVersion")
        }
    }
}

registerJdkTestTask('testJdk17', 17)
registerJdkTestTask('testJdk21', 21)


// Task that runs both test tasks
tasks.register('testAll') {
    dependsOn(tasks.named('testJdk17'), tasks.named('testJdk21'))
    doFirst {
        println("Running tests with both JDK 17 and JDK 21")
    }
}

// Make the default 'test' task depend on 'testAll'
tasks.test {
    dependsOn(tasks.named('testAll'))
       doFirst {
        println("Delegating to 'testAll'")
    }
    // Prevent the default test behavior
    testClassesDirs = files()
    classpath = files()
}


// Maven Central Publishing Tasks
mavenPublishing {
  configure(new JavaLibrary(new JavadocJar.Javadoc(), true))
  publishToMavenCentral(SonatypeHost.CENTRAL_PORTAL)
  signAllPublications()
  coordinates("com.digitalsanctuary", "ds-spring-user-framework", project.version)

  pom {
    name = "DS Spring User Framework"
    description = "Simple SpringBoot User Library built on top of Spring Security."
    inceptionYear = "2024"
    url = "https://github.com/devondragon/SpringUserFramework"
    licenses {
      license {
        name = "The Apache License, Version 2.0"
        url = "http://www.apache.org/licenses/LICENSE-2.0.txt"
        distribution = "http://www.apache.org/licenses/LICENSE-2.0.txt"
      }
    }
    developers {
      developer {
        id = "devondragon"
        name = "Devon Hillard"
        url = "https://github.com/devondragon/"
      }
    }
    scm {
      url = "https://github.com/devondragon/SpringUserFramework"
      connection = "scm:git:git@github.com:devondragon/SpringUserFramework.git"
      developerConnection = "scm:git:ssh://git@github.com:devondragon/SpringUserFramework.git"
    }
  }
}

tasks.named("publishMavenPublicationToMavenCentralRepository") {
    dependsOn("signMavenPublication")
}

publishing {
    repositories {
        maven {
            name = 'reposiliteRepository'
            url = uri('https://reposilite.tr0n.io/private')
            credentials(PasswordCredentials)
            authentication {
                 basic(BasicAuthentication)
            }
        }
        // more repositories can go here
    }
}

// Maven Publishing Aliases

tasks.register("publishReposilite") {
    dependsOn("publishMavenPublicationToReposiliteRepository")
}

tasks.register("publishMavenCentral") {
    dependsOn("publishAndReleaseToMavenCentral")
}

tasks.register("publishLocal") {
    dependsOn("publishToMavenLocal")
}

task generateAIChangelog(type: Exec) {
    def newVersion = project.version
    commandLine 'mise', 'x', '--', 'python', 'generate_changelog.py', newVersion
}

release {
    beforeReleaseBuild.dependsOn generateAIChangelog
    // afterReleaseBuild.dependsOn publishReposilite
    afterReleaseBuild.dependsOn publishMavenCentral
}<|MERGE_RESOLUTION|>--- conflicted
+++ resolved
@@ -1,5 +1,4 @@
 plugins {
-<<<<<<< HEAD
     id 'org.springframework.boot' version '3.4.1'
     id 'io.spring.dependency-management' version '1.1.7'
     id 'com.github.ben-manes.versions' version '0.51.0'
@@ -8,13 +7,6 @@
     id 'signing'
     id 'com.vanniktech.maven.publish' version '0.30.0'
     id 'net.researchgate.release' version '3.1.0'
-=======
-  id 'java'
-  id 'org.springframework.boot' version '3.3.5'
-  id 'io.spring.dependency-management' version '1.1.7'
-  id "com.github.ben-manes.versions" version "0.51.0"
-
->>>>>>> e170fc3e
 }
 
 import com.vanniktech.maven.publish.SonatypeHost
@@ -42,21 +34,6 @@
 
 dependencies {
     // Spring Boot starters
-<<<<<<< HEAD
-    compileOnly 'org.springframework.boot:spring-boot-starter-actuator'
-    compileOnly 'org.springframework.boot:spring-boot-starter-data-jpa'
-    compileOnly 'org.springframework.boot:spring-boot-starter-jdbc'
-    compileOnly 'org.springframework.boot:spring-boot-starter-mail'
-    compileOnly 'org.springframework.boot:spring-boot-starter-oauth2-client'
-    compileOnly 'org.springframework.boot:spring-boot-starter-security'
-    compileOnly 'org.springframework.boot:spring-boot-starter-thymeleaf'
-    compileOnly "org.springframework.boot:spring-boot-starter-web:$springBootVersion"
-    compileOnly 'org.thymeleaf.extras:thymeleaf-extras-springsecurity6:3.1.3.RELEASE'
-    compileOnly 'nz.net.ultraq.thymeleaf:thymeleaf-layout-dialect:3.3.0'
-
-    // Other dependencies
-    runtimeOnly 'org.springframework.boot:spring-boot-devtools'
-=======
     implementation 'org.springframework.boot:spring-boot-starter-actuator'
     implementation 'org.springframework.boot:spring-boot-starter-data-jpa'
     implementation 'org.springframework.boot:spring-boot-starter-jdbc'
@@ -65,33 +42,23 @@
     implementation 'org.springframework.boot:spring-boot-starter-security'
     implementation 'org.springframework.boot:spring-boot-starter-thymeleaf'
     implementation 'org.springframework.boot:spring-boot-starter-web'
-    implementation 'org.thymeleaf.extras:thymeleaf-extras-springsecurity6:3.1.3.RELEASE'
+    implementation 'org.thymeleaf.extras:thymeleaf-extras-springsecurity6:3.1.2.RELEASE'
     implementation 'nz.net.ultraq.thymeleaf:thymeleaf-layout-dialect:3.3.0'
 
 
     // Other dependencies
     runtimeOnly 'org.springframework.boot:spring-boot-devtools'
     // runtimeOnly 'io.micrometer:micrometer-registry-new-relic'
->>>>>>> e170fc3e
-    runtimeOnly 'org.mariadb.jdbc:mariadb-java-client:3.5.1'
+    runtimeOnly 'org.mariadb.jdbc:mariadb-java-client:3.5.0'
     runtimeOnly 'org.postgresql:postgresql'
     implementation 'org.passay:passay:1.6.6'
-    implementation 'com.google.guava:guava:33.4.0-jre'
-<<<<<<< HEAD
-    compileOnly 'org.springframework.boot:spring-boot-starter-actuator'
-    compileOnly 'jakarta.validation:jakarta.validation-api:3.1.0'
-
-    // Lombok dependencies
-    compileOnly "org.projectlombok:lombok:$lombokVersion"
-    annotationProcessor "org.springframework.boot:spring-boot-configuration-processor:$springBootVersion"
-    annotationProcessor "org.projectlombok:lombok:$lombokVersion"
-=======
+    implementation 'com.google.guava:guava:33.3.1-jre'
     implementation 'org.springframework.boot:spring-boot-starter-actuator'
->>>>>>> e170fc3e
-
-    // Lombok dependencies for test classes
-    testCompileOnly "org.projectlombok:lombok:$lombokVersion"
-    testAnnotationProcessor "org.projectlombok:lombok:$lombokVersion"
+
+    compileOnly 'javax.validation:validation-api:2.0.1.Final'
+    compileOnly 'org.projectlombok:lombok'
+    annotationProcessor 'org.springframework.boot:spring-boot-configuration-processor'
+    annotationProcessor 'org.projectlombok:lombok'
 
      // Test dependencies
     testImplementation "org.springframework.boot:spring-boot-starter-test:$springBootVersion"
@@ -99,12 +66,8 @@
     testImplementation 'org.springframework.boot:spring-boot-starter-data-jpa'
     testImplementation 'org.springframework.security:spring-security-test'
     testImplementation 'com.h2database:h2:2.3.232'
-<<<<<<< HEAD
-}
-=======
-    testImplementation group: 'com.codeborne', name: 'selenide', version: '7.7.0'
+    testImplementation group: 'com.codeborne', name: 'selenide', version: '7.5.1'
     testImplementation group: 'io.github.bonigarcia', name: 'webdrivermanager', version: '5.9.2'
->>>>>>> e170fc3e
 
 tasks.named('bootJar') {
     enabled = false
