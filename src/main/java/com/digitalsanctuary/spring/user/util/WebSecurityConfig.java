package com.digitalsanctuary.spring.user.util;

import static org.springframework.security.config.Customizer.withDefaults;
import java.util.ArrayList;
import java.util.Arrays;
import java.util.Collections;
import java.util.List;
import java.util.stream.Collectors;
import org.springframework.beans.factory.annotation.Autowired;
import org.springframework.beans.factory.annotation.Value;
import org.springframework.context.annotation.Bean;
import org.springframework.context.annotation.Configuration;
import org.springframework.security.access.expression.SecurityExpressionHandler;
import org.springframework.security.access.hierarchicalroles.RoleHierarchy;
import org.springframework.security.access.hierarchicalroles.RoleHierarchyImpl;
import org.springframework.security.authentication.dao.DaoAuthenticationProvider;
import org.springframework.security.config.annotation.web.builders.HttpSecurity;
import org.springframework.security.config.annotation.web.configuration.EnableWebSecurity;
import org.springframework.security.config.annotation.web.configuration.WebSecurityCustomizer;
import org.springframework.security.core.session.SessionRegistry;
import org.springframework.security.core.session.SessionRegistryImpl;
import org.springframework.security.core.userdetails.UserDetailsService;
import org.springframework.security.crypto.bcrypt.BCryptPasswordEncoder;
import org.springframework.security.crypto.password.PasswordEncoder;
import org.springframework.security.web.FilterInvocation;
import org.springframework.security.web.SecurityFilterChain;
import org.springframework.security.web.access.expression.DefaultWebSecurityExpressionHandler;
import org.springframework.security.web.session.HttpSessionEventPublisher;
import com.digitalsanctuary.spring.user.service.DSOAuth2UserService;
import com.digitalsanctuary.spring.user.service.LoginSuccessService;
import com.digitalsanctuary.spring.user.service.LogoutSuccessService;
import lombok.Data;
import lombok.EqualsAndHashCode;
import lombok.extern.slf4j.Slf4j;

@Slf4j
@Data
@EqualsAndHashCode(callSuper = false)
@Configuration
@EnableWebSecurity
public class WebSecurityConfig {

	private static String DEFAULT_ACTION_DENY = "deny";
	private static String DEFAULT_ACTION_ALLOW = "allow";

	@Value("${user.security.defaultAction}")
	private String defaultAction;

	@Value("#{'${user.security.protectedURIs}'.split(',')}")
	private String[] protectedURIsArray;

	@Value("#{'${user.security.unprotectedURIs}'.split(',')}")
	private String[] unprotectedURIsArray;

	@Value("#{'${user.security.disableCSRFdURIs}'.split(',')}")
	private String[] disableCSRFURIsArray;

	@Value("${user.security.loginPageURI}")
	private String loginPageURI;

	@Value("${user.security.loginActionURI}")
	private String loginActionURI;

	@Value("${user.security.loginSuccessURI}")
	private String loginSuccessURI;

	@Value("${user.security.logoutActionURI}")
	private String logoutActionURI;

	@Value("${user.security.logoutSuccessURI}")
	private String logoutSuccessURI;

	@Value("${user.security.registrationURI}")
	private String registrationURI;

	@Value("${user.security.registrationPendingURI}")
	private String registrationPendingURI;

	@Value("${user.security.registrationSuccessURI}")
	private String registrationSuccessURI;

	@Value("${user.security.forgotPasswordURI}")
	private String forgotPasswordURI;

	@Value("${user.security.forgotPasswordPendingURI}")
	private String forgotPasswordPendingURI;

	@Value("${user.security.forgotPasswordChangeURI}")
	private String forgotPasswordChangeURI;

	@Value("${user.security.registrationNewVerificationURI}")
	private String registrationNewVerificationURI;

<<<<<<< HEAD
	@Value("${spring.security.oauth2.enabled:false}")
	private boolean oauth2Enabled;

	@Value("${user.security.bcryptStrength}")
	private int bcryptStrength = 10;

=======
	@Value("${spring.security.oauth2.enabled:false} ")
	private boolean oauth2Enabled;

>>>>>>> 45a1b898
	@Autowired
	private UserDetailsService userDetailsService;

	@Autowired
	private LoginSuccessService loginSuccessService;

	@Autowired
	private LogoutSuccessService logoutSuccessService;

	@Autowired
	private RolesAndPrivilegesConfig rolesAndPrivilegesConfig;

	@Autowired
	private DSOAuth2UserService dsOAuth2UserService;

	/**
	 *
	 * The securityFilterChain method builds the security filter chain for Spring Security.
	 *
	 * @param http the HttpSecurity object
	 * @return the SecurityFilterChain object
	 * @throws Exception if there is an issue creating the SecurityFilterChain
	 */
	@Bean
	public SecurityFilterChain securityFilterChain(HttpSecurity http) throws Exception {
		log.debug("WebSecurityConfig.configure: user.security.defaultAction: {}", getDefaultAction());
		log.debug("WebSecurityConfig.configure: unprotectedURIs: {}", Arrays.toString(unprotectedURIsArray));
		List<String> unprotectedURIs = getUnprotectedURIsList();
		log.debug("WebSecurityConfig.configure: enhanced unprotectedURIs: {}", unprotectedURIs.toString());

		CustomOAuth2AuthenticationEntryPoint loginAuthenticationEntryPoint = new CustomOAuth2AuthenticationEntryPoint(null, loginPageURI);

		List<String> disableCSRFURIs = Arrays.stream(disableCSRFURIsArray).filter(uri -> uri != null && !uri.isEmpty()).collect(Collectors.toList());

		http.formLogin(
				formLogin -> formLogin.loginPage(loginPageURI).loginProcessingUrl(loginActionURI).successHandler(loginSuccessService).permitAll())
				.rememberMe(withDefaults());

		http.logout(logout -> logout.logoutUrl(logoutActionURI).logoutSuccessUrl(logoutSuccessURI).invalidateHttpSession(true)
				.deleteCookies("JSESSIONID"));

		if (disableCSRFURIs != null && disableCSRFURIs.size() > 0) {
			http.csrf(csrf -> {
				csrf.ignoringRequestMatchers(disableCSRFURIsArray);
			});
		}
<<<<<<< HEAD

		// Configure OAuth2 if enabled. This would be for things like Google and Facebook registration and login
		if (oauth2Enabled) {
			setupOAuth2(http, loginAuthenticationEntryPoint);
		}

=======
		if (oauth2Enabled) {
			http.oauth2Login(o -> o.loginPage(loginPageURI).successHandler(loginSuccessService).failureHandler((request, response, exception) -> {
				log.error("WebSecurityConfig.configure:" + "OAuth2 login failure: {}", exception.getMessage());
				request.getSession().setAttribute("error.message", exception.getMessage());
				response.sendRedirect(loginPageURI);
				// handler.onAuthenticationFailure(request, response, exception);
			}).userInfoEndpoint().userService(dsOAuth2UserService)).userDetailsService(userDetailsService)
					.exceptionHandling(handling -> handling.authenticationEntryPoint(loginAuthenticationEntryPoint));
		}
>>>>>>> 45a1b898
		// Configure authorization rules based on the default action
		if (DEFAULT_ACTION_DENY.equals(getDefaultAction())) {
			// Allow access to unprotected URIs and require authentication for all other
			// requests
			http.authorizeHttpRequests().requestMatchers(unprotectedURIs.toArray(new String[0])).permitAll().anyRequest().authenticated();
		} else if (DEFAULT_ACTION_ALLOW.equals(getDefaultAction())) {
			// Require authentication for protected URIs and allow access to all other
			// requests
			http.authorizeHttpRequests().requestMatchers(protectedURIsArray).authenticated().requestMatchers("/**").permitAll();
		} else {
<<<<<<< HEAD
			// Log an error and deny access to all resources if the default action is not set correctly
			log.error(
					"WebSecurityConfig.configure: user.security.defaultAction must be set to either {} or {}!!!  Denying access to all resources to force intentional configuration.",
=======
			// Log an error and deny access to all resources if the default action is not
			// set correctly
			log.error("WebSecurityConfig.configure:"
					+ "user.security.defaultAction must be set to either {} or {}!!!  Denying access to all resources to force intentional configuration.",
>>>>>>> 45a1b898
					DEFAULT_ACTION_ALLOW, DEFAULT_ACTION_DENY);
			http.authorizeHttpRequests().anyRequest().denyAll();
		}

		return http.build();
	}

	private void setupOAuth2(HttpSecurity http, CustomOAuth2AuthenticationEntryPoint loginAuthenticationEntryPoint) throws Exception {
		http.oauth2Login(o -> o.loginPage(loginPageURI).successHandler(loginSuccessService).failureHandler((request, response, exception) -> {
			log.error("WebSecurityConfig.configure: OAuth2 login failure: {}", exception.getMessage());
			request.getSession().setAttribute("error.message", exception.getMessage());
			response.sendRedirect(loginPageURI);
			// handler.onAuthenticationFailure(request, response, exception);
		}).userInfoEndpoint().userService(dsOAuth2UserService)).userDetailsService(userDetailsService)
				.exceptionHandling(handling -> handling.authenticationEntryPoint(loginAuthenticationEntryPoint));
	}

	@Bean
	public WebSecurityCustomizer webSecurityCustomizer() {
		// Ignore the error endpoint. This can get caught in the auth filter chain from a failed static asset request and cause a bad redirect on a
		// successful auth
		return (web) -> web.ignoring().requestMatchers("/error", "/ignore2");
	}

	private List<String> getUnprotectedURIsList() {
		// Add the required user pages and actions to the unprotectedURIsArray
		List<String> unprotectedURIs = new ArrayList<String>();
		unprotectedURIs.addAll(Arrays.asList(unprotectedURIsArray));
		unprotectedURIs.add(loginPageURI);
		unprotectedURIs.add(loginActionURI);
		unprotectedURIs.add(logoutSuccessURI);
		unprotectedURIs.add(registrationURI);
		unprotectedURIs.add(registrationPendingURI);
		unprotectedURIs.add(registrationNewVerificationURI);
		unprotectedURIs.add(forgotPasswordURI);
		unprotectedURIs.add(registrationSuccessURI);
		unprotectedURIs.add(forgotPasswordPendingURI);
		unprotectedURIs.add(forgotPasswordChangeURI);
		unprotectedURIs.removeAll(Collections.emptyList());
		return unprotectedURIs;
	}

	@Bean
	public DaoAuthenticationProvider authProvider() {
		final DaoAuthenticationProvider authProvider = new DaoAuthenticationProvider();
		authProvider.setUserDetailsService(userDetailsService);
		authProvider.setPasswordEncoder(encoder());
		return authProvider;
	}

	@Bean
	public PasswordEncoder encoder() {
		return new BCryptPasswordEncoder(bcryptStrength);
	}

	@Bean
	public SessionRegistry sessionRegistry() {
		return new SessionRegistryImpl();
	}

	@Bean
	public RoleHierarchy roleHierarchy() {
		RoleHierarchyImpl roleHierarchy = new RoleHierarchyImpl();
		roleHierarchy.setHierarchy(rolesAndPrivilegesConfig.getRoleHierarchyString());
		log.debug("WebSecurityConfig.roleHierarchy: roleHierarchy: {}", roleHierarchy.toString());
		return roleHierarchy;
	}

	@Bean
	public SecurityExpressionHandler<FilterInvocation> webExpressionHandler() {
		DefaultWebSecurityExpressionHandler defaultWebSecurityExpressionHandler = new DefaultWebSecurityExpressionHandler();
		defaultWebSecurityExpressionHandler.setRoleHierarchy(roleHierarchy());
		return defaultWebSecurityExpressionHandler;
	}

	@Bean
	public HttpSessionEventPublisher httpSessionEventPublisher() {
		return new HttpSessionEventPublisher();
	}

}<|MERGE_RESOLUTION|>--- conflicted
+++ resolved
@@ -91,18 +91,12 @@
 	@Value("${user.security.registrationNewVerificationURI}")
 	private String registrationNewVerificationURI;
 
-<<<<<<< HEAD
 	@Value("${spring.security.oauth2.enabled:false}")
 	private boolean oauth2Enabled;
 
 	@Value("${user.security.bcryptStrength}")
 	private int bcryptStrength = 10;
 
-=======
-	@Value("${spring.security.oauth2.enabled:false} ")
-	private boolean oauth2Enabled;
-
->>>>>>> 45a1b898
 	@Autowired
 	private UserDetailsService userDetailsService;
 
@@ -149,24 +143,12 @@
 				csrf.ignoringRequestMatchers(disableCSRFURIsArray);
 			});
 		}
-<<<<<<< HEAD
 
 		// Configure OAuth2 if enabled. This would be for things like Google and Facebook registration and login
 		if (oauth2Enabled) {
 			setupOAuth2(http, loginAuthenticationEntryPoint);
 		}
 
-=======
-		if (oauth2Enabled) {
-			http.oauth2Login(o -> o.loginPage(loginPageURI).successHandler(loginSuccessService).failureHandler((request, response, exception) -> {
-				log.error("WebSecurityConfig.configure:" + "OAuth2 login failure: {}", exception.getMessage());
-				request.getSession().setAttribute("error.message", exception.getMessage());
-				response.sendRedirect(loginPageURI);
-				// handler.onAuthenticationFailure(request, response, exception);
-			}).userInfoEndpoint().userService(dsOAuth2UserService)).userDetailsService(userDetailsService)
-					.exceptionHandling(handling -> handling.authenticationEntryPoint(loginAuthenticationEntryPoint));
-		}
->>>>>>> 45a1b898
 		// Configure authorization rules based on the default action
 		if (DEFAULT_ACTION_DENY.equals(getDefaultAction())) {
 			// Allow access to unprotected URIs and require authentication for all other
@@ -177,16 +159,9 @@
 			// requests
 			http.authorizeHttpRequests().requestMatchers(protectedURIsArray).authenticated().requestMatchers("/**").permitAll();
 		} else {
-<<<<<<< HEAD
 			// Log an error and deny access to all resources if the default action is not set correctly
 			log.error(
 					"WebSecurityConfig.configure: user.security.defaultAction must be set to either {} or {}!!!  Denying access to all resources to force intentional configuration.",
-=======
-			// Log an error and deny access to all resources if the default action is not
-			// set correctly
-			log.error("WebSecurityConfig.configure:"
-					+ "user.security.defaultAction must be set to either {} or {}!!!  Denying access to all resources to force intentional configuration.",
->>>>>>> 45a1b898
 					DEFAULT_ACTION_ALLOW, DEFAULT_ACTION_DENY);
 			http.authorizeHttpRequests().anyRequest().denyAll();
 		}
