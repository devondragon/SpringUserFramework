--- conflicted
+++ resolved
@@ -79,49 +79,37 @@
         AssertionsHelper.compareResponses(actual, excepted);
     }
 
-<<<<<<< HEAD
-    /* Temporarily disabled until OAuth2 dependency issue is resolved
-=======
->>>>>>> f2ee0db5
-    /**
-     * Tests the update password functionality with valid and invalid password combinations.
-     * 
-     * @param argumentsHolder Contains test data for password updates (valid/invalid scenarios)
-     * @throws Exception if any error occurs during test execution
-     */
-<<<<<<< HEAD
-    /*
-=======
->>>>>>> f2ee0db5
-    @ParameterizedTest
-    @ArgumentsSource(ApiTestUpdatePasswordArgumentsProvider.class)
-    @Order(3)
-    public void updatePassword(ApiTestArgumentsHolder argumentsHolder) throws Exception {
-        // Register and login test user first
-        login(baseTestUser);
-        
-        PasswordDto passwordDto = argumentsHolder.getPasswordDto();
-        
-        ResultActions action = perform(MockMvcRequestBuilders.post(URL + "/updatePassword")
-                .contentType(MediaType.APPLICATION_FORM_URLENCODED)
-                .content(buildUrlEncodedFormEntity(passwordDto)));
-
-        if (argumentsHolder.getStatus() == DataStatus.VALID) {
-            action.andExpect(status().isOk());
-        }
-        if (argumentsHolder.getStatus() == DataStatus.INVALID) {
-            action.andExpect(status().isBadRequest());
-        }
-
-        MockHttpServletResponse actual = action.andReturn().getResponse();
-        Response expected = argumentsHolder.getResponse();
-        AssertionsHelper.compareResponses(actual, expected);
-    }
-<<<<<<< HEAD
-    */
-=======
-
->>>>>>> f2ee0db5
+    // Tests temporarily disabled until OAuth2 dependency issue is resolved
+//    /**
+//     * Tests the update password functionality with valid and invalid password combinations.
+//     *
+//     * @param argumentsHolder Contains test data for password updates (valid/invalid scenarios)
+//     * @throws Exception if any error occurs during test execution
+//     */
+//    @ParameterizedTest
+//    @ArgumentsSource(ApiTestUpdatePasswordArgumentsProvider.class)
+//    @Order(3)
+//    public void updatePassword(ApiTestArgumentsHolder argumentsHolder) throws Exception {
+//        // Register and login test user first
+//        login(baseTestUser);
+//
+//        PasswordDto passwordDto = argumentsHolder.getPasswordDto();
+//
+//        ResultActions action = perform(MockMvcRequestBuilders.post(URL + "/updatePassword")
+//                .contentType(MediaType.APPLICATION_FORM_URLENCODED)
+//                .content(buildUrlEncodedFormEntity(passwordDto)));
+//
+//        if (argumentsHolder.getStatus() == DataStatus.VALID) {
+//            action.andExpect(status().isOk());
+//        }
+//        if (argumentsHolder.getStatus() == DataStatus.INVALID) {
+//            action.andExpect(status().isBadRequest());
+//        }
+//
+//        MockHttpServletResponse actual = action.andReturn().getResponse();
+//        Response expected = argumentsHolder.getResponse();
+//        AssertionsHelper.compareResponses(actual, expected);
+//    }
 
 
     protected void login(UserDto userDto) {
