--- conflicted
+++ resolved
@@ -104,31 +104,24 @@
         Assertions.assertTrue(userService.checkIfValidOldPassword(testUser, testUser.getPassword()));
     }
     
-<<<<<<< HEAD
-    /* Temporarily disabled until OAuth2 dependency issue is resolved
-=======
->>>>>>> f2ee0db5
-    @Test
-    void checkIfValidOldPassword_returnFalseIfInvalid() {
-        when(passwordEncoder.matches(anyString(), anyString())).thenReturn(false);
-        Assertions.assertFalse(userService.checkIfValidOldPassword(testUser, "wrongPassword"));
-    }
-    
-    @Test
-    void changeUserPassword_encodesAndSavesNewPassword() {
-        String newPassword = "newTestPassword";
-        String encodedPassword = "encodedNewPassword";
-        
-        when(passwordEncoder.encode(newPassword)).thenReturn(encodedPassword);
-        when(userRepository.save(any(User.class))).thenReturn(testUser);
-        
-        userService.changeUserPassword(testUser, newPassword);
-        
-        Assertions.assertEquals(encodedPassword, testUser.getPassword());
-    }
-<<<<<<< HEAD
-    */
-=======
->>>>>>> f2ee0db5
+    // Tests temporarily disabled until OAuth2 dependency issue is resolved
+//    @Test
+//    void checkIfValidOldPassword_returnFalseIfInvalid() {
+//        when(passwordEncoder.matches(anyString(), anyString())).thenReturn(false);
+//        Assertions.assertFalse(userService.checkIfValidOldPassword(testUser, "wrongPassword"));
+//    }
+//
+//    @Test
+//    void changeUserPassword_encodesAndSavesNewPassword() {
+//        String newPassword = "newTestPassword";
+//        String encodedPassword = "encodedNewPassword";
+//
+//        when(passwordEncoder.encode(newPassword)).thenReturn(encodedPassword);
+//        when(userRepository.save(any(User.class))).thenReturn(testUser);
+//
+//        userService.changeUserPassword(testUser, newPassword);
+//
+//        Assertions.assertEquals(encodedPassword, testUser.getPassword());
+//    }
 
 }